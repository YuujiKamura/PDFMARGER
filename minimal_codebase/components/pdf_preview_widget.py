#!/usr/bin/env python
# -*- coding: utf-8 -*-

"""
PDFプレビュー用のウィジェット
"""

from PyQt6.QtWidgets import (
    QWidget,
    QMessageBox,
    QMenu,
    QInputDialog,
    QLineEdit,
    QFontDialog,
    QFileDialog,
    QColorDialog,
)
from PyQt6.QtCore import Qt, QRect, QPoint, QThreadPool, QRunnable, pyqtSignal, QObject
from PyQt6.QtGui import (
    QPixmap,
    QImage,
    QPainter,
    QPen,
    QColor,
    QFont,
    QFontMetrics,
)
from PyQt6.QtPrintSupport import QPrinter, QPrintDialog
import fitz
import os
import tempfile
from .selection_box import SelectionBox

class OcrWorkerSignals(QObject):
    finished = pyqtSignal(object, object)  # (pages_dict, error)

class OcrWorker(QRunnable):
    def __init__(self, pdf_path):
        super().__init__()
        self.pdf_path = pdf_path
        self.signals = OcrWorkerSignals()
    def run(self):
        try:
            from ocr_tools.document_ai_ocr import DocumentAIOCR
            ocr = DocumentAIOCR()
            pages_dict, err = ocr.extract_ocr_from_pdf(self.pdf_path)
            self.signals.finished.emit(pages_dict, err)
        except Exception as e:
            self.signals.finished.emit(None, str(e))

class PDFPreviewWidget(QWidget):
    """PDFをプレビュー表示するウィジェット（QLabel廃止・自前描画）"""
    
    def __init__(self, parent=None):
        super().__init__(parent)
        self.setMinimumSize(300, 300)
        self.pdf_path = None
        self.doc = None
        self.pixmap = None  # 原寸画像
        # overlay_textsは原寸(100%)座標で保持する
        # 各要素は (QRect, str, QFont, Qt.AlignmentFlag, QColor)
        self.overlay_texts = []
        self.scale_factor = 1.0
        # --- 矩形選択用 ---
        self.selection = SelectionBox()
        self.setMouseTracking(True)
        self._edit_box = None
        self._selected_overlay = None  # 選択中のテキストボックスindex
        self._drag_offset = QPoint()
        self.thread_pool = QThreadPool()

    def set_scale(self, scale: float):
        """表示倍率を設定 (1.0 = 100%)"""
        if not self.pixmap:
            self.scale_factor = scale
            return
        old_scale = self.scale_factor
        if abs(scale - old_scale) < 0.001:
            return
        ratio = scale / old_scale
<<<<<<< HEAD
        # 選択範囲も倍率に合わせて変換
        def _scale_rect(rect: QRect) -> QRect:
            return QRect(
                int(rect.x() * ratio),
                int(rect.y() * ratio),
                int(rect.width() * ratio),
                int(rect.height() * ratio),
            )

        self.selection.scale(ratio)
        if self._edit_box:
            box_rect = _scale_rect(self._edit_box.geometry())
=======
        self.selection.scale(ratio)
        if self._edit_box:
            box_rect = QRect(
                int(self._edit_box.geometry().x() * ratio),
                int(self._edit_box.geometry().y() * ratio),
                int(self._edit_box.geometry().width() * ratio),
                int(self._edit_box.geometry().height() * ratio),
            )
>>>>>>> 54a10de6
            self._edit_box.setGeometry(box_rect)
        self.scale_factor = scale
        self.resize(
            int(self.pixmap.width() * scale),
            int(self.pixmap.height() * scale),
        )
        self.update()
    
    def set_pdf(self, pdf_path):
        """PDFをセットして表示"""
        if not pdf_path or not os.path.exists(pdf_path):
            self.pixmap = None
            self.update()
            return False
        try:
            self.doc = fitz.open(pdf_path)
            self.pdf_path = pdf_path
            if len(self.doc) > 0:
                page = self.doc.load_page(0)
                pix = page.get_pixmap(matrix=fitz.Matrix(2, 2))
                img = QImage(pix.samples, pix.width, pix.height, pix.stride, QImage.Format.Format_RGB888)
                self.pixmap = QPixmap.fromImage(img)
                self.setFixedSize(
                    int(self.pixmap.width() * self.scale_factor),
                    int(self.pixmap.height() * self.scale_factor),
                )
                self.resize(
                    int(self.pixmap.width() * self.scale_factor),
                    int(self.pixmap.height() * self.scale_factor),
                )
                self.overlay_texts = []
                self.selection = SelectionBox()
                self.update()
                return True
            else:
                self.pixmap = None
                self.update()
                return False
        except Exception:
            self.pixmap = None
            self.update()
            return False
    
    def print_preview(self):
        """現在表示中のPDFを印刷"""
        if not self.pdf_path or not os.path.exists(self.pdf_path):
            QMessageBox.warning(self, "印刷エラー", "印刷するPDFがありません")
            return False
        try:
            printer = QPrinter(QPrinter.PrinterMode.HighResolution)
            dialog = QPrintDialog(printer, self)
            if dialog.exec() == QPrintDialog.DialogCode.Accepted:
                from PyQt6.QtCore import QUrl
                from PyQt6.QtGui import QDesktopServices
                QDesktopServices.openUrl(QUrl.fromLocalFile(self.pdf_path))
                return True
            return False
        except Exception as e:
            QMessageBox.critical(self, "印刷エラー", f"印刷中にエラーが発生しました: {str(e)}")
            return False

    def paintEvent(self, event):
        painter = QPainter(self)
        if self.pixmap:
            scaled = self.pixmap.scaled(
                int(self.pixmap.width() * self.scale_factor),
                int(self.pixmap.height() * self.scale_factor),
                Qt.AspectRatioMode.KeepAspectRatio,
                Qt.TransformationMode.SmoothTransformation,
            )
            painter.drawPixmap(0, 0, scaled)
        # 上書きテキスト描画
        for i, item in enumerate(self.overlay_texts):
<<<<<<< HEAD
=======
            # 旧バージョン（要素数少ないもの）はデフォルト値で補完
>>>>>>> 54a10de6
            if len(item) >= 5:
                rect_orig, text, font, align, color = item
            elif len(item) == 4:
                rect_orig, text, font, align = item
                color = QColor(255, 255, 255)
            elif len(item) == 3:
                rect_orig, text, font = item
                align = Qt.AlignmentFlag.AlignCenter
                color = QColor(255, 255, 255)
            else:
                rect_orig, text = item
                font = painter.font()
                font.setPointSize(16)
                align = Qt.AlignmentFlag.AlignCenter
                color = QColor(255, 255, 255)
            rect = QRect(
                int(rect_orig.x() * self.scale_factor),
                int(rect_orig.y() * self.scale_factor),
                int(rect_orig.width() * self.scale_factor),
                int(rect_orig.height() * self.scale_factor),
            )
<<<<<<< HEAD
            painter.setPen(Qt.PenStyle.NoPen)  # 枠線なし
=======
            painter.setPen(Qt.PenStyle.NoPen)
>>>>>>> 54a10de6
            painter.setBrush(color)
            painter.drawRect(rect)
            painter.setPen(QPen(QColor(0, 0, 0)))
            painter.setFont(font)
            painter.drawText(rect, align, text)
<<<<<<< HEAD
            # 選択中のみ薄い枠線を表示
=======
>>>>>>> 54a10de6
            if i == self._selected_overlay:
                painter.setPen(QPen(QColor(0, 120, 255, 180), 2, Qt.PenStyle.DashLine))
                painter.setBrush(Qt.BrushStyle.NoBrush)
                painter.drawRect(rect)
<<<<<<< HEAD
        # 選択範囲描画
=======
>>>>>>> 54a10de6
        if self.selection.is_active():
            pen = QPen(QColor(0, 120, 255, 180), 2, Qt.PenStyle.DashLine)
            painter.setPen(pen)
            painter.setBrush(Qt.BrushStyle.NoBrush)
            painter.drawRect(self.selection.rect)
            for rc in self.selection._handle_rects().values():
                painter.setBrush(QColor(0, 120, 255))
                painter.drawRect(rc)

    def mousePressEvent(self, event):
        if event.button() == Qt.MouseButton.LeftButton:
            for i, item in enumerate(self.overlay_texts):
                rect_orig = item[0]
                rect = QRect(
                    int(rect_orig.x() * self.scale_factor),
                    int(rect_orig.y() * self.scale_factor),
                    int(rect_orig.width() * self.scale_factor),
                    int(rect_orig.height() * self.scale_factor),
                )
                if rect.contains(event.pos()):
                    self._selected_overlay = i
                    self._drag_offset = event.pos() - rect.topLeft()
                    self.update()
                    return
            self._selected_overlay = None
            self.selection.begin_action(event.pos())
            self.update()
        elif event.button() == Qt.MouseButton.RightButton:
            if self._selected_overlay is not None:
                menu = QMenu(self)
                font_action = menu.addAction("書体変更")
                align_menu = menu.addMenu("揃え変更")
                left_act = align_menu.addAction("左揃え")
                center_act = align_menu.addAction("中揃え")
                right_act = align_menu.addAction("右揃え")
                delete_action = menu.addAction("削除")
                action = menu.exec(self.mapToGlobal(event.pos()))
                if action == font_action:
                    self.change_overlay_font(self._selected_overlay)
                elif action == left_act:
                    self.change_overlay_alignment(self._selected_overlay, Qt.AlignmentFlag.AlignLeft)
                elif action == center_act:
                    self.change_overlay_alignment(self._selected_overlay, Qt.AlignmentFlag.AlignCenter)
                elif action == right_act:
                    self.change_overlay_alignment(self._selected_overlay, Qt.AlignmentFlag.AlignRight)
                elif action == delete_action:
                    self.overlay_texts.pop(self._selected_overlay)
                    self._selected_overlay = None
                    self.update()
                return
            menu = QMenu(self)
            if self.selection.is_active():
                add_text_action = menu.addAction("テキスト追加（サイズ・書体指定）")
                ocr_action = menu.addAction("選択範囲をOCRして上書き")
                ocr_action.setEnabled(False)
            zoom_menu = menu.addMenu("表示倍率")
            zoom_actions = {}
            for p in [100, 90, 80, 70, 60, 50]:
                act = zoom_menu.addAction(f"{p}%")
                zoom_actions[act] = p
            save_action = menu.addAction("PDFを上書き保存")
            saveas_action = menu.addAction("名前をつけて保存")
            action = menu.exec(self.mapToGlobal(event.pos()))
            if self.selection.is_active():
                if action == add_text_action:
                    self.add_text_box_to_selection()
                elif action == ocr_action:
                    self.ocr_selected_region()
            if action in zoom_actions:
                self.set_scale(zoom_actions[action] / 100.0)
            if action == save_action:
                self.save_pdf(overwrite=True)
            elif action == saveas_action:
                self.save_pdf(overwrite=False)

    def mouseMoveEvent(self, event):
        if self._selected_overlay is not None and event.buttons() & Qt.MouseButton.LeftButton:
<<<<<<< HEAD
            # テキストボックス移動
=======
>>>>>>> 54a10de6
            item = self.overlay_texts[self._selected_overlay]
            if len(item) >= 5:
                rect_orig, text, font, align, color = item
            elif len(item) == 4:
                rect_orig, text, font, align = item
                color = QColor(255, 255, 255)
            else:
                rect_orig, text, font = item
                align = Qt.AlignmentFlag.AlignCenter
                color = QColor(255, 255, 255)
            new_x = (event.pos().x() - self._drag_offset.x()) / self.scale_factor
            new_y = (event.pos().y() - self._drag_offset.y()) / self.scale_factor
            new_rect = QRect(int(new_x), int(new_y), rect_orig.width(), rect_orig.height())
<<<<<<< HEAD
            self.overlay_texts[self._selected_overlay] = (
                new_rect,
                text,
                font,
                align,
                color,
            )
=======
            self.overlay_texts[self._selected_overlay] = (new_rect, text, font, align, color)
>>>>>>> 54a10de6
            self.update()
            return
        if self.selection.update_action(event.pos()):
            self.update()

    def mouseReleaseEvent(self, event):
        if event.button() == Qt.MouseButton.LeftButton:
            self.selection.end_action()
            self._drag_offset = QPoint()
            self.update()

    def ocr_selected_region(self):
        # 選択範囲の画像を切り出し
        if not self.doc or not self.selection.is_active():
            QMessageBox.warning(self, "OCR", "有効な範囲が選択されていません")
            return
        try:
            page = self.doc.load_page(0)
            pix = page.get_pixmap(matrix=fitz.Matrix(2, 2))
            img = QImage(pix.samples, pix.width, pix.height, pix.stride, QImage.Format.Format_RGB888)
            label_geom = self.geometry()
            scale_x = pix.width / self.width()
            scale_y = pix.height / self.height()
            sel = self.selection.rect
            x = int((sel.left() - label_geom.left()) * scale_x)
            y = int((sel.top() - label_geom.top()) * scale_y)
            w = int(sel.width() * scale_x)
            h = int(sel.height() * scale_y)
            cropped = img.copy(x, y, w, h)
            temp_pdf = tempfile.NamedTemporaryFile(delete=False, suffix='.pdf')
            from PyQt6.QtGui import QPainter
            from PyQt6.QtPrintSupport import QPrinter
            printer = QPrinter(QPrinter.PrinterMode.HighResolution)
            printer.setOutputFormat(QPrinter.OutputFormat.PdfFormat)
            printer.setOutputFileName(temp_pdf.name)
            painter = QPainter(printer)
            painter.drawImage(0, 0, cropped)
            painter.end()
            temp_pdf.close()
        except Exception as e:
            QMessageBox.warning(self, "OCR", f"画像切り出し・PDF化失敗: {e}")
            return
        self.setEnabled(False)
        worker = OcrWorker(temp_pdf.name)
        worker.signals.finished.connect(self.on_ocr_finished)
        self.thread_pool.start(worker)

    def on_ocr_finished(self, pages_dict, err):
        self.setEnabled(True)
        if err:
            QMessageBox.warning(self, "OCR", f"OCR失敗: {err}")
            return
        self._last_ocr_result = pages_dict
        text = ""
        if pages_dict and "0" in pages_dict:
            text = pages_dict["0"].get("text_only", "")
        new_text, ok = QInputDialog.getText(self, "OCR結果編集", "検出文字列を編集:", text=text)
        if ok and new_text:
            self.apply_ocr_text_to_region(new_text)

    def apply_ocr_text_to_region(self, new_text):
        pages_dict = getattr(self, '_last_ocr_result', None)
        if not pages_dict or "0" not in pages_dict:
            QMessageBox.warning(self, "OCR", "OCR結果が見つかりません")
            return
        elements = pages_dict["0"].get("elements", [])
        if not elements:
            QMessageBox.warning(self, "OCR", "OCRボックスが見つかりません")
            return
        vertices = elements[0].get("normalized_vertices", [])
        if len(vertices) != 4:
            QMessageBox.warning(self, "OCR", "バウンディングボックス情報が不正です")
            return
        label_w = self.width()
        label_h = self.height()
        xs = [v["x"] for v in vertices]
        ys = [v["y"] for v in vertices]
        min_x = min(xs)
        max_x = max(xs)
        min_y = min(ys)
        max_y = max(ys)
        x = int(min_x * label_w)
        y = int(min_y * label_h)
        w = int((max_x - min_x) * label_w)
        h = int((max_y - min_y) * label_h)
        self.overlay_texts = []
<<<<<<< HEAD
        # テキストボックスをOCRボックス範囲に合わせて重ねる
=======
>>>>>>> 54a10de6
        rect_orig = QRect(
            int(x / self.scale_factor),
            int(y / self.scale_factor),
            int(w / self.scale_factor),
            int(h / self.scale_factor),
        )
        self.overlay_texts.append(
            (rect_orig, new_text, QFont(), Qt.AlignmentFlag.AlignCenter, QColor(255, 255, 255))
        )
        self.update()
        # TODO: OCR JSONへの上書き保存処理を後続で実装 

    def mouseDoubleClickEvent(self, event):
        sel = self.selection.rect
        if sel.isNull() or not sel.isValid():
            return
        if self._edit_box:
            self._edit_box.deleteLater()
            self._edit_box = None
        edit = QLineEdit(self)
        edit.setGeometry(sel)
        edit.setStyleSheet("background-color: white; border: 1px solid #888; font-size: 16px;")
        edit.setAlignment(Qt.AlignmentFlag.AlignCenter)
        edit.setText("")
        edit.setFocus()
        edit.returnPressed.connect(lambda: self.apply_edit_box_text(edit))
        edit.editingFinished.connect(lambda: self.apply_edit_box_text(edit))
        edit.show()
        self._edit_box = edit
        self.update()

    def apply_edit_box_text(self, edit):
        text = edit.text()
        rect = edit.geometry()
        rect_orig = QRect(
            int(rect.x() / self.scale_factor),
            int(rect.y() / self.scale_factor),
            int(rect.width() / self.scale_factor),
            int(rect.height() / self.scale_factor),
        )
        self.overlay_texts.append(
            (rect_orig, text, edit.font(), edit.alignment(), QColor(255, 255, 255))
        )
        edit.deleteLater()
        self._edit_box = None
        self.update()

    def add_text_box_to_selection(self):
        sel = self.selection.rect
        if sel.isNull() or not sel.isValid():
            return
        font, ok = QFontDialog.getFont(QFont("Meiryo", 16), self, "フォントとサイズを選択")
        if not ok:
            return
        text, ok = QInputDialog.getText(self, "テキスト入力", "追加するテキストを入力:")
        if not ok or not text:
            return
        metrics = QFontMetrics(font)
        text_width = metrics.horizontalAdvance(text)
        text_height = metrics.height()
        rect = QRect(
            int(sel.x() / self.scale_factor),
            int(sel.y() / self.scale_factor),
            int(sel.width() / self.scale_factor),
            int(sel.height() / self.scale_factor),
        )
        if text_width > rect.width():
            rect.setWidth(text_width + 12)
        if text_height > rect.height():
            rect.setHeight(text_height + 8)
        align_items = ["左揃え", "中揃え", "右揃え"]
        align_map = {
            "左揃え": Qt.AlignmentFlag.AlignLeft,
            "中揃え": Qt.AlignmentFlag.AlignCenter,
            "右揃え": Qt.AlignmentFlag.AlignRight,
        }
        align_txt, ok = QInputDialog.getItem(
            self,
            "文字揃え選択",
            "揃えを選択:",
            align_items,
            1,
            False,
        )
        if not ok:
            align = Qt.AlignmentFlag.AlignCenter
        else:
            align = align_map.get(align_txt, Qt.AlignmentFlag.AlignCenter)
        color = QColorDialog.getColor(
            QColor(255, 255, 255), self, "背景色を選択", QColorDialog.ColorDialogOption.ShowAlphaChannel
        )
        if not color.isValid():
            color = QColor(255, 255, 255)
        self.overlay_texts.append((rect, text, font, align, color))
        self.update()

    def change_overlay_font(self, idx):
        item = self.overlay_texts[idx]
        if len(item) >= 5:
            rect, text, font, align, color = item
        elif len(item) == 4:
            rect, text, font, align = item
            color = QColor(255, 255, 255)
        else:
            rect, text, font = item
            align = Qt.AlignmentFlag.AlignCenter
            color = QColor(255, 255, 255)
        new_font, ok = QFontDialog.getFont(font, self, "書体とサイズを変更")
        if not ok:
            return
        metrics = QFontMetrics(new_font)
        text_width = metrics.horizontalAdvance(text)
        text_height = metrics.height()
        new_rect = QRect(rect)
        if text_width > new_rect.width():
            new_rect.setWidth(text_width + 12)
        if text_height > new_rect.height():
            new_rect.setHeight(text_height + 8)
        align_items = ["左揃え", "中揃え", "右揃え"]
        align_map = {
            "左揃え": Qt.AlignmentFlag.AlignLeft,
            "中揃え": Qt.AlignmentFlag.AlignCenter,
            "右揃え": Qt.AlignmentFlag.AlignRight,
        }
        align_txt, ok = QInputDialog.getItem(
            self,
            "文字揃え選択",
            "揃えを選択:",
            align_items,
            align_items.index("中揃え"),
            False,
        )
        if ok:
            align = align_map.get(align_txt, align)
        color = QColorDialog.getColor(
            color,
            self,
            "背景色を選択",
            QColorDialog.ColorDialogOption.ShowAlphaChannel,
        )
        if not color.isValid():
            color = QColor(255, 255, 255)
        self.overlay_texts[idx] = (new_rect, text, new_font, align, color)
        self.update()

    def change_overlay_alignment(self, idx, align):
        item = self.overlay_texts[idx]
        if len(item) >= 5:
            rect, text, font, _, color = item
        elif len(item) == 4:
            rect, text, font, _ = item
            color = QColor(255, 255, 255)
        elif len(item) == 3:
            rect, text, font = item
            color = QColor(255, 255, 255)
        else:
            rect, text = item
            font = QFont()
            color = QColor(255, 255, 255)
        self.overlay_texts[idx] = (rect, text, font, align, color)
        self.update()

    def save_pdf(self, overwrite=False):
        if not self.pixmap:
            QMessageBox.warning(self, "保存", "画像がありません")
            return
        img = self.pixmap.toImage()
        painter = QPainter(img)
        for item in self.overlay_texts:
            if len(item) >= 5:
                rect, text, font, align, color = item
            elif len(item) == 4:
                rect, text, font, align = item
                color = QColor(255, 255, 255)
            elif len(item) == 3:
                rect, text, font = item
                align = Qt.AlignmentFlag.AlignCenter
                color = QColor(255, 255, 255)
            else:
                rect, text = item
                font = painter.font()
                font.setPointSize(16)
                align = Qt.AlignmentFlag.AlignCenter
                color = QColor(255, 255, 255)
<<<<<<< HEAD
            painter.setPen(Qt.PenStyle.NoPen)  # 枠線なし
=======
            painter.setPen(Qt.PenStyle.NoPen)
>>>>>>> 54a10de6
            painter.setBrush(color)
            painter.drawRect(rect)
            painter.setPen(QPen(QColor(0, 0, 0)))
            painter.setFont(font)
            painter.drawText(rect, align, text)
        painter.end()
        temp_img = tempfile.NamedTemporaryFile(delete=False, suffix='.png')
        img.save(temp_img.name)
        temp_img.close()
        from PyQt6.QtPrintSupport import QPrinter
        pdf_path = self.pdf_path if overwrite else None
        if not pdf_path:
            pdf_path, _ = QFileDialog.getSaveFileName(self, "PDFとして保存", "", "PDF Files (*.pdf)")
        if not pdf_path:
            return
        printer = QPrinter(QPrinter.PrinterMode.HighResolution)
        printer.setOutputFormat(QPrinter.OutputFormat.PdfFormat)
        printer.setOutputFileName(pdf_path)
        painter = QPainter(printer)
        img2 = QImage(temp_img.name)
        rect = painter.viewport()
        size = img2.size()
        size.scale(rect.size(), Qt.AspectRatioMode.KeepAspectRatio)
        painter.setViewport(rect.x(), rect.y(), size.width(), size.height())
        painter.setWindow(img2.rect())
        painter.drawImage(0, 0, img2)
        painter.end()
        QMessageBox.information(self, "保存", f"PDFを保存しました: {pdf_path}")<|MERGE_RESOLUTION|>--- conflicted
+++ resolved
@@ -78,29 +78,17 @@
         if abs(scale - old_scale) < 0.001:
             return
         ratio = scale / old_scale
-<<<<<<< HEAD
+
         # 選択範囲も倍率に合わせて変換
-        def _scale_rect(rect: QRect) -> QRect:
-            return QRect(
-                int(rect.x() * ratio),
-                int(rect.y() * ratio),
-                int(rect.width() * ratio),
-                int(rect.height() * ratio),
-            )
-
         self.selection.scale(ratio)
         if self._edit_box:
-            box_rect = _scale_rect(self._edit_box.geometry())
-=======
-        self.selection.scale(ratio)
-        if self._edit_box:
+            box_rect = self._edit_box.geometry()
             box_rect = QRect(
-                int(self._edit_box.geometry().x() * ratio),
-                int(self._edit_box.geometry().y() * ratio),
-                int(self._edit_box.geometry().width() * ratio),
-                int(self._edit_box.geometry().height() * ratio),
+                int(box_rect.x() * ratio),
+                int(box_rect.y() * ratio),
+                int(box_rect.width() * ratio),
+                int(box_rect.height() * ratio),
             )
->>>>>>> 54a10de6
             self._edit_box.setGeometry(box_rect)
         self.scale_factor = scale
         self.resize(
@@ -174,10 +162,7 @@
             painter.drawPixmap(0, 0, scaled)
         # 上書きテキスト描画
         for i, item in enumerate(self.overlay_texts):
-<<<<<<< HEAD
-=======
-            # 旧バージョン（要素数少ないもの）はデフォルト値で補完
->>>>>>> 54a10de6
+            # 旧バージョンのデータも受け入れ
             if len(item) >= 5:
                 rect_orig, text, font, align, color = item
             elif len(item) == 4:
@@ -199,28 +184,18 @@
                 int(rect_orig.width() * self.scale_factor),
                 int(rect_orig.height() * self.scale_factor),
             )
-<<<<<<< HEAD
             painter.setPen(Qt.PenStyle.NoPen)  # 枠線なし
-=======
-            painter.setPen(Qt.PenStyle.NoPen)
->>>>>>> 54a10de6
             painter.setBrush(color)
             painter.drawRect(rect)
             painter.setPen(QPen(QColor(0, 0, 0)))
             painter.setFont(font)
             painter.drawText(rect, align, text)
-<<<<<<< HEAD
             # 選択中のみ薄い枠線を表示
-=======
->>>>>>> 54a10de6
             if i == self._selected_overlay:
                 painter.setPen(QPen(QColor(0, 120, 255, 180), 2, Qt.PenStyle.DashLine))
                 painter.setBrush(Qt.BrushStyle.NoBrush)
                 painter.drawRect(rect)
-<<<<<<< HEAD
         # 選択範囲描画
-=======
->>>>>>> 54a10de6
         if self.selection.is_active():
             pen = QPen(QColor(0, 120, 255, 180), 2, Qt.PenStyle.DashLine)
             painter.setPen(pen)
@@ -298,10 +273,6 @@
 
     def mouseMoveEvent(self, event):
         if self._selected_overlay is not None and event.buttons() & Qt.MouseButton.LeftButton:
-<<<<<<< HEAD
-            # テキストボックス移動
-=======
->>>>>>> 54a10de6
             item = self.overlay_texts[self._selected_overlay]
             if len(item) >= 5:
                 rect_orig, text, font, align, color = item
@@ -315,17 +286,9 @@
             new_x = (event.pos().x() - self._drag_offset.x()) / self.scale_factor
             new_y = (event.pos().y() - self._drag_offset.y()) / self.scale_factor
             new_rect = QRect(int(new_x), int(new_y), rect_orig.width(), rect_orig.height())
-<<<<<<< HEAD
             self.overlay_texts[self._selected_overlay] = (
-                new_rect,
-                text,
-                font,
-                align,
-                color,
+                new_rect, text, font, align, color
             )
-=======
-            self.overlay_texts[self._selected_overlay] = (new_rect, text, font, align, color)
->>>>>>> 54a10de6
             self.update()
             return
         if self.selection.update_action(event.pos()):
@@ -412,10 +375,7 @@
         w = int((max_x - min_x) * label_w)
         h = int((max_y - min_y) * label_h)
         self.overlay_texts = []
-<<<<<<< HEAD
         # テキストボックスをOCRボックス範囲に合わせて重ねる
-=======
->>>>>>> 54a10de6
         rect_orig = QRect(
             int(x / self.scale_factor),
             int(y / self.scale_factor),
@@ -600,11 +560,7 @@
                 font.setPointSize(16)
                 align = Qt.AlignmentFlag.AlignCenter
                 color = QColor(255, 255, 255)
-<<<<<<< HEAD
             painter.setPen(Qt.PenStyle.NoPen)  # 枠線なし
-=======
-            painter.setPen(Qt.PenStyle.NoPen)
->>>>>>> 54a10de6
             painter.setBrush(color)
             painter.drawRect(rect)
             painter.setPen(QPen(QColor(0, 0, 0)))
