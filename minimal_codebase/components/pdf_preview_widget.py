#!/usr/bin/env python
# -*- coding: utf-8 -*-

"""
PDFプレビュー用のウィジェット
"""

from PyQt6.QtWidgets import (
    QWidget,
    QMessageBox,
    QMenu,
    QInputDialog,
    QLineEdit,
    QFontDialog,
    QFileDialog,
<<<<<<< HEAD
    QColorDialog,
=======
>>>>>>> 7de66a61
)
from PyQt6.QtCore import Qt, QRect, QPoint, QThreadPool, QRunnable, pyqtSignal, QObject
from PyQt6.QtGui import (
    QPixmap,
    QImage,
    QPainter,
    QPen,
    QColor,
    QFont,
    QFontMetrics,
)
from PyQt6.QtPrintSupport import QPrinter, QPrintDialog
import fitz
import os
import tempfile
from .selection_box import SelectionBox

class OcrWorkerSignals(QObject):
    finished = pyqtSignal(object, object)  # (pages_dict, error)

class OcrWorker(QRunnable):
    def __init__(self, pdf_path):
        super().__init__()
        self.pdf_path = pdf_path
        self.signals = OcrWorkerSignals()
    def run(self):
        try:
            from ocr_tools.document_ai_ocr import DocumentAIOCR
            ocr = DocumentAIOCR()
            pages_dict, err = ocr.extract_ocr_from_pdf(self.pdf_path)
            self.signals.finished.emit(pages_dict, err)
        except Exception as e:
            self.signals.finished.emit(None, str(e))

class PDFPreviewWidget(QWidget):
    """PDFをプレビュー表示するウィジェット（QLabel廃止・自前描画）"""
    
    def __init__(self, parent=None):
        super().__init__(parent)
        self.setMinimumSize(300, 300)
        self.pdf_path = None
        self.doc = None
        self.pixmap = None  # 原寸画像
        # overlay_textsは原寸(100%)座標で保持する
<<<<<<< HEAD
        # 各要素は (QRect, str, QFont, Qt.AlignmentFlag, QColor)
=======
        # 各要素は (QRect, str, QFont, Qt.AlignmentFlag)
>>>>>>> 7de66a61
        self.overlay_texts = []
        self.scale_factor = 1.0
        # --- 矩形選択用 ---
        self.selection = SelectionBox()
        self.setMouseTracking(True)
        self._edit_box = None
        self._selected_overlay = None  # 選択中のテキストボックスindex
        self._drag_offset = QPoint()
        self.thread_pool = QThreadPool()

    def set_scale(self, scale: float):
        """表示倍率を設定 (1.0 = 100%)"""
        if not self.pixmap:
            self.scale_factor = scale
            return
        old_scale = self.scale_factor
        if abs(scale - old_scale) < 0.001:
            return
        ratio = scale / old_scale
        # 選択範囲も倍率に合わせて変換
        def _scale_rect(rect: QRect) -> QRect:
            return QRect(
                int(rect.x() * ratio),
                int(rect.y() * ratio),
                int(rect.width() * ratio),
                int(rect.height() * ratio),
            )

<<<<<<< HEAD
        self.selection.scale(ratio)
=======
        if self.selection_rect.isValid() and not self.selection_rect.isNull():
            self.selection_rect = _scale_rect(self.selection_rect)
            self.selection_start = QPoint(
                int(self.selection_start.x() * ratio),
                int(self.selection_start.y() * ratio),
            )
            self.selection_end = QPoint(
                int(self.selection_end.x() * ratio),
                int(self.selection_end.y() * ratio),
            )
>>>>>>> 7de66a61
        if self._edit_box:
            box_rect = _scale_rect(self._edit_box.geometry())
            self._edit_box.setGeometry(box_rect)
        self.scale_factor = scale
        self.resize(
            int(self.pixmap.width() * scale),
            int(self.pixmap.height() * scale),
        )
        self.update()
    
    def set_pdf(self, pdf_path):
        """PDFをセットして表示
        
        Args:
            pdf_path: PDFファイルのパス
            
        Returns:
            bool: PDFの読み込みに成功したかどうか
        """
        if not pdf_path or not os.path.exists(pdf_path):
            self.pixmap = None
            self.update()
            return False
        
        try:
            # PyMuPDFでPDFを開く
            self.doc = fitz.open(pdf_path)
            self.pdf_path = pdf_path
            
            if len(self.doc) > 0:
                # 最初のページを表示
                page = self.doc.load_page(0)
                pix = page.get_pixmap(matrix=fitz.Matrix(2, 2))
                img = QImage(pix.samples, pix.width, pix.height, pix.stride, QImage.Format.Format_RGB888)
                self.pixmap = QPixmap.fromImage(img)
                self.setFixedSize(
                    int(self.pixmap.width() * self.scale_factor),
                    int(self.pixmap.height() * self.scale_factor),
                )
                self.resize(
                    int(self.pixmap.width() * self.scale_factor),
                    int(self.pixmap.height() * self.scale_factor),
                )
                self.overlay_texts = []
                self.selection = SelectionBox()
                self.update()
                
                return True
            else:
                self.pixmap = None
                self.update()
                return False
                
        except Exception:
            self.pixmap = None
            self.update()
            return False
    
    def print_preview(self):
        """現在表示中のPDFを印刷
        
        Returns:
            bool: 印刷に成功したかどうか
        """
        if not self.pdf_path or not os.path.exists(self.pdf_path):
            QMessageBox.warning(self, "印刷エラー", "印刷するPDFがありません")
            return False
        
        try:
            printer = QPrinter(QPrinter.PrinterMode.HighResolution)
            dialog = QPrintDialog(printer, self)
            
            if dialog.exec() == QPrintDialog.DialogCode.Accepted:
                # PyMuPDFを使用してPDFを直接印刷
                from PyQt6.QtCore import QUrl
                from PyQt6.QtGui import QDesktopServices
                
                # デスクトップサービスでPDFを開いて印刷ダイアログを表示
                QDesktopServices.openUrl(QUrl.fromLocalFile(self.pdf_path))
                return True
                
            return False
            
        except Exception as e:
            QMessageBox.critical(self, "印刷エラー", f"印刷中にエラーが発生しました: {str(e)}")
            return False

    def paintEvent(self, event):
        painter = QPainter(self)
        if self.pixmap:
            scaled = self.pixmap.scaled(
                int(self.pixmap.width() * self.scale_factor),
                int(self.pixmap.height() * self.scale_factor),
                Qt.AspectRatioMode.KeepAspectRatio,
                Qt.TransformationMode.SmoothTransformation,
            )
            painter.drawPixmap(0, 0, scaled)
        # 上書きテキスト描画
        for i, item in enumerate(self.overlay_texts):
<<<<<<< HEAD
            if len(item) >= 5:
                rect_orig, text, font, align, color = item
            elif len(item) == 4:
                rect_orig, text, font, align = item
                color = QColor(255, 255, 255)
            elif len(item) == 3:
                rect_orig, text, font = item
                align = Qt.AlignmentFlag.AlignCenter
                color = QColor(255, 255, 255)
=======
            if len(item) >= 4:
                rect_orig, text, font, align = item
            elif len(item) == 3:
                rect_orig, text, font = item
                align = Qt.AlignmentFlag.AlignCenter
>>>>>>> 7de66a61
            else:
                rect_orig, text = item
                font = painter.font()
                font.setPointSize(16)
                align = Qt.AlignmentFlag.AlignCenter
<<<<<<< HEAD
                color = QColor(255, 255, 255)
=======
>>>>>>> 7de66a61
            rect = QRect(
                int(rect_orig.x() * self.scale_factor),
                int(rect_orig.y() * self.scale_factor),
                int(rect_orig.width() * self.scale_factor),
                int(rect_orig.height() * self.scale_factor),
            )
            painter.setPen(Qt.PenStyle.NoPen)  # 枠線なし
            painter.setBrush(color)
            painter.drawRect(rect)
            painter.setPen(QPen(QColor(0, 0, 0)))
            painter.setFont(font)
            painter.drawText(rect, align, text)
            # 選択中のみ薄い枠線を表示
            if i == self._selected_overlay:
                painter.setPen(QPen(QColor(0, 120, 255, 180), 2, Qt.PenStyle.DashLine))
                painter.setBrush(Qt.BrushStyle.NoBrush)
                painter.drawRect(rect)
        # 選択範囲描画
        if self.selection.is_active():
            pen = QPen(QColor(0, 120, 255, 180), 2, Qt.PenStyle.DashLine)
            painter.setPen(pen)
            painter.setBrush(Qt.BrushStyle.NoBrush)
            painter.drawRect(self.selection.rect)
            for rc in self.selection._handle_rects().values():
                painter.setBrush(QColor(0, 120, 255))
                painter.drawRect(rc)

    def mousePressEvent(self, event):
        if event.button() == Qt.MouseButton.LeftButton:
            # テキストボックス選択・移動
            for i, item in enumerate(self.overlay_texts):
                rect_orig = item[0]
                rect = QRect(
                    int(rect_orig.x() * self.scale_factor),
                    int(rect_orig.y() * self.scale_factor),
                    int(rect_orig.width() * self.scale_factor),
                    int(rect_orig.height() * self.scale_factor),
                )
                if rect.contains(event.pos()):
                    self._selected_overlay = i
                    self._drag_offset = event.pos() - rect.topLeft()
                    self.update()
                    return
            self._selected_overlay = None
            self.selection.begin_action(event.pos())
            self.update()
        elif event.button() == Qt.MouseButton.RightButton:
            # テキストボックス選択中なら書体変更・削除メニュー
            if self._selected_overlay is not None:
                menu = QMenu(self)
                font_action = menu.addAction("書体変更")
                align_menu = menu.addMenu("揃え変更")
                left_act = align_menu.addAction("左揃え")
                center_act = align_menu.addAction("中揃え")
                right_act = align_menu.addAction("右揃え")
                delete_action = menu.addAction("削除")
                action = menu.exec(self.mapToGlobal(event.pos()))
                if action == font_action:
                    self.change_overlay_font(self._selected_overlay)
                elif action == left_act:
                    self.change_overlay_alignment(self._selected_overlay, Qt.AlignmentFlag.AlignLeft)
                elif action == center_act:
                    self.change_overlay_alignment(self._selected_overlay, Qt.AlignmentFlag.AlignCenter)
                elif action == right_act:
                    self.change_overlay_alignment(self._selected_overlay, Qt.AlignmentFlag.AlignRight)
                elif action == delete_action:
                    self.overlay_texts.pop(self._selected_overlay)
                    self._selected_overlay = None
                    self.update()
                return
            # 通常の右クリックメニュー
            menu = QMenu(self)
            if self.selection.is_active():
                add_text_action = menu.addAction("テキスト追加（サイズ・書体指定）")
                ocr_action = menu.addAction("選択範囲をOCRして上書き")
<<<<<<< HEAD
                ocr_action.setEnabled(False)
=======
>>>>>>> 7de66a61
            zoom_menu = menu.addMenu("表示倍率")
            zoom_actions = {}
            for p in [100, 90, 80, 70, 60, 50]:
                act = zoom_menu.addAction(f"{p}%")
                zoom_actions[act] = p
            save_action = menu.addAction("PDFを上書き保存")
            saveas_action = menu.addAction("名前をつけて保存")
            action = menu.exec(self.mapToGlobal(event.pos()))
            if self.selection.is_active():
                if action == add_text_action:
                    self.add_text_box_to_selection()
                elif action == ocr_action:
                    self.ocr_selected_region()
            if action in zoom_actions:
                self.set_scale(zoom_actions[action] / 100.0)
            if action == save_action:
                self.save_pdf(overwrite=True)
            elif action == saveas_action:
                self.save_pdf(overwrite=False)

    def mouseMoveEvent(self, event):
        if self._selected_overlay is not None and event.buttons() & Qt.MouseButton.LeftButton:
            # テキストボックス移動
            item = self.overlay_texts[self._selected_overlay]
<<<<<<< HEAD
            if len(item) >= 5:
                rect_orig, text, font, align, color = item
            elif len(item) == 4:
                rect_orig, text, font, align = item
                color = QColor(255, 255, 255)
            else:
                rect_orig, text, font = item
                align = Qt.AlignmentFlag.AlignCenter
                color = QColor(255, 255, 255)
            new_x = (event.pos().x() - self._drag_offset.x()) / self.scale_factor
            new_y = (event.pos().y() - self._drag_offset.y()) / self.scale_factor
            new_rect = QRect(int(new_x), int(new_y), rect_orig.width(), rect_orig.height())
            self.overlay_texts[self._selected_overlay] = (
                new_rect,
                text,
                font,
                align,
                color,
            )
=======
            if len(item) >= 4:
                rect_orig, text, font, align = item
            else:
                rect_orig, text, font = item
                align = Qt.AlignmentFlag.AlignCenter
            new_x = (event.pos().x() - self._drag_offset.x()) / self.scale_factor
            new_y = (event.pos().y() - self._drag_offset.y()) / self.scale_factor
            new_rect = QRect(int(new_x), int(new_y), rect_orig.width(), rect_orig.height())
            self.overlay_texts[self._selected_overlay] = (new_rect, text, font, align)
>>>>>>> 7de66a61
            self.update()
            return
        if self.selection.update_action(event.pos()):
            self.update()

    def mouseReleaseEvent(self, event):
        if event.button() == Qt.MouseButton.LeftButton:
            self.selection.end_action()
            self._drag_offset = QPoint()
            self.update()

    def ocr_selected_region(self):
        # 選択範囲の画像を切り出し
        if not self.doc or not self.selection.is_active():
            QMessageBox.warning(self, "OCR", "有効な範囲が選択されていません")
            return
        # 現在ページの画像を取得
        try:
            page = self.doc.load_page(0)
            pix = page.get_pixmap(matrix=fitz.Matrix(2, 2))
            img = QImage(pix.samples, pix.width, pix.height, pix.stride, QImage.Format.Format_RGB888)
            label_geom = self.geometry()
            scale_x = pix.width / self.width()
            scale_y = pix.height / self.height()
            sel = self.selection.rect
            x = int((sel.left() - label_geom.left()) * scale_x)
            y = int((sel.top() - label_geom.top()) * scale_y)
            w = int(sel.width() * scale_x)
            h = int(sel.height() * scale_y)
            cropped = img.copy(x, y, w, h)
            temp_pdf = tempfile.NamedTemporaryFile(delete=False, suffix='.pdf')
            from PyQt6.QtGui import QPainter
            from PyQt6.QtPrintSupport import QPrinter
            printer = QPrinter(QPrinter.PrinterMode.HighResolution)
            printer.setOutputFormat(QPrinter.OutputFormat.PdfFormat)
            printer.setOutputFileName(temp_pdf.name)
            painter = QPainter(printer)
            painter.drawImage(0, 0, cropped)
            painter.end()
            temp_pdf.close()
        except Exception as e:
            QMessageBox.warning(self, "OCR", f"画像切り出し・PDF化失敗: {e}")
            return
        # DocumentAI OCR呼び出しをスレッドで非同期化
        self.setEnabled(False)
        worker = OcrWorker(temp_pdf.name)
        worker.signals.finished.connect(self.on_ocr_finished)
        self.thread_pool.start(worker)

    def on_ocr_finished(self, pages_dict, err):
        self.setEnabled(True)
        if err:
            QMessageBox.warning(self, "OCR", f"OCR失敗: {err}")
            return
        self._last_ocr_result = pages_dict  # OCR結果を保持
        text = ""
        if pages_dict and "0" in pages_dict:
            text = pages_dict["0"].get("text_only", "")
        new_text, ok = QInputDialog.getText(self, "OCR結果編集", "検出文字列を編集:", text=text)
        if ok and new_text:
            self.apply_ocr_text_to_region(new_text)

    def apply_ocr_text_to_region(self, new_text):
        # OCR結果のバウンディングボックスを利用してテキストボックスを重ねる
        # 前回のOCR結果を保持しておく（ocr_selected_regionで取得したpages_dictをself._last_ocr_resultに保存）
        pages_dict = getattr(self, '_last_ocr_result', None)
        if not pages_dict or "0" not in pages_dict:
            QMessageBox.warning(self, "OCR", "OCR結果が見つかりません")
            return
        elements = pages_dict["0"].get("elements", [])
        if not elements:
            QMessageBox.warning(self, "OCR", "OCRボックスが見つかりません")
            return
        # 最初の要素のバウンディングボックスを使う（複数対応は後続）
        vertices = elements[0].get("normalized_vertices", [])
        if len(vertices) != 4:
            QMessageBox.warning(self, "OCR", "バウンディングボックス情報が不正です")
            return
        # 画像サイズ取得
        label_w = self.width()
        label_h = self.height()
        # normalized_verticesをピクセル座標に変換
        xs = [v["x"] for v in vertices]
        ys = [v["y"] for v in vertices]
        min_x = min(xs)
        max_x = max(xs)
        min_y = min(ys)
        max_y = max(ys)
        x = int(min_x * label_w)
        y = int(min_y * label_h)
        w = int((max_x - min_x) * label_w)
        h = int((max_y - min_y) * label_h)
        # 既存の重ねテキストを消す
        self.overlay_texts = []
        # テキストボックスをOCRボックス範囲に合わせて重ねる
        rect_orig = QRect(
            int(x / self.scale_factor),
            int(y / self.scale_factor),
            int(w / self.scale_factor),
            int(h / self.scale_factor),
        )
<<<<<<< HEAD
        self.overlay_texts.append(
            (rect_orig, new_text, QFont(), Qt.AlignmentFlag.AlignCenter, QColor(255, 255, 255))
        )
=======
        self.overlay_texts.append((rect_orig, new_text, QFont(), Qt.AlignmentFlag.AlignCenter))
>>>>>>> 7de66a61
        self.update()
        # TODO: OCR JSONへの上書き保存処理を後続で実装 

    def mouseDoubleClickEvent(self, event):
        sel = self.selection.rect
        if sel.isNull() or not sel.isValid():
            return
        if self._edit_box:
            self._edit_box.deleteLater()
            self._edit_box = None
        edit = QLineEdit(self)
        edit.setGeometry(sel)
        edit.setStyleSheet("background-color: white; border: 1px solid #888; font-size: 16px;")
        edit.setAlignment(Qt.AlignmentFlag.AlignCenter)
        edit.setText("")
        edit.setFocus()
        edit.returnPressed.connect(lambda: self.apply_edit_box_text(edit))
        edit.editingFinished.connect(lambda: self.apply_edit_box_text(edit))
        edit.show()
        self._edit_box = edit
        self.update()

    def apply_edit_box_text(self, edit):
        text = edit.text()
        rect = edit.geometry()
        rect_orig = QRect(
            int(rect.x() / self.scale_factor),
            int(rect.y() / self.scale_factor),
            int(rect.width() / self.scale_factor),
            int(rect.height() / self.scale_factor),
        )
<<<<<<< HEAD
        self.overlay_texts.append(
            (rect_orig, text, edit.font(), edit.alignment(), QColor(255, 255, 255))
        )
=======
        self.overlay_texts.append((rect_orig, text, edit.font(), edit.alignment()))
>>>>>>> 7de66a61
        edit.deleteLater()
        self._edit_box = None
        self.update()

    def add_text_box_to_selection(self):
        sel = self.selection.rect
        if sel.isNull() or not sel.isValid():
            return
        # フォント選択ダイアログ
        font, ok = QFontDialog.getFont(QFont("Meiryo", 16), self, "フォントとサイズを選択")
        if not ok:
            return
        # テキスト入力ダイアログ
        text, ok = QInputDialog.getText(self, "テキスト入力", "追加するテキストを入力:")
        if not ok or not text:
            return
        # テキスト幅を計算し、必要なら範囲を広げる
        metrics = QFontMetrics(font)
        text_width = metrics.horizontalAdvance(text)
        text_height = metrics.height()
        rect = QRect(
            int(sel.x() / self.scale_factor),
            int(sel.y() / self.scale_factor),
            int(sel.width() / self.scale_factor),
            int(sel.height() / self.scale_factor),
        )
        if text_width > rect.width():
            rect.setWidth(text_width + 12)  # 余白
        if text_height > rect.height():
            rect.setHeight(text_height + 8)
        align_items = ["左揃え", "中揃え", "右揃え"]
        align_map = {
            "左揃え": Qt.AlignmentFlag.AlignLeft,
            "中揃え": Qt.AlignmentFlag.AlignCenter,
            "右揃え": Qt.AlignmentFlag.AlignRight,
        }
        align_txt, ok = QInputDialog.getItem(
            self,
            "文字揃え選択",
            "揃えを選択:",
            align_items,
            1,
            False,
        )
        if not ok:
            align = Qt.AlignmentFlag.AlignCenter
        else:
            align = align_map.get(align_txt, Qt.AlignmentFlag.AlignCenter)
<<<<<<< HEAD
        color = QColorDialog.getColor(
            QColor(255, 255, 255), self, "背景色を選択", QColorDialog.ColorDialogOption.ShowAlphaChannel
        )
        if not color.isValid():
            color = QColor(255, 255, 255)
        self.overlay_texts.append((rect, text, font, align, color))
=======
        self.overlay_texts.append((rect, text, font, align))
>>>>>>> 7de66a61
        self.update()

    def change_overlay_font(self, idx):
        item = self.overlay_texts[idx]
<<<<<<< HEAD
        if len(item) >= 5:
            rect, text, font, align, color = item
        elif len(item) == 4:
            rect, text, font, align = item
            color = QColor(255, 255, 255)
        else:
            rect, text, font = item
            align = Qt.AlignmentFlag.AlignCenter
            color = QColor(255, 255, 255)
=======
        if len(item) >= 4:
            rect, text, font, align = item
        else:
            rect, text, font = item
            align = Qt.AlignmentFlag.AlignCenter
>>>>>>> 7de66a61
        new_font, ok = QFontDialog.getFont(font, self, "書体とサイズを変更")
        if not ok:
            return
        # テキスト幅・高さ再計算
        metrics = QFontMetrics(new_font)
        text_width = metrics.horizontalAdvance(text)
        text_height = metrics.height()
        new_rect = QRect(rect)
        if text_width > new_rect.width():
            new_rect.setWidth(text_width + 12)
        if text_height > new_rect.height():
            new_rect.setHeight(text_height + 8)
        align_items = ["左揃え", "中揃え", "右揃え"]
        align_map = {
            "左揃え": Qt.AlignmentFlag.AlignLeft,
            "中揃え": Qt.AlignmentFlag.AlignCenter,
            "右揃え": Qt.AlignmentFlag.AlignRight,
        }
        align_txt, ok = QInputDialog.getItem(
            self,
            "文字揃え選択",
            "揃えを選択:",
            align_items,
            align_items.index("中揃え"),
            False,
        )
        if ok:
            align = align_map.get(align_txt, align)
<<<<<<< HEAD
        color = QColorDialog.getColor(
            color,
            self,
            "背景色を選択",
            QColorDialog.ColorDialogOption.ShowAlphaChannel,
        )
        if not color.isValid():
            color = QColor(255, 255, 255)
        self.overlay_texts[idx] = (new_rect, text, new_font, align, color)
=======
        self.overlay_texts[idx] = (new_rect, text, new_font, align)
>>>>>>> 7de66a61
        self.update()

    def change_overlay_alignment(self, idx, align):
        item = self.overlay_texts[idx]
<<<<<<< HEAD
        if len(item) >= 5:
            rect, text, font, _, color = item
        elif len(item) == 4:
            rect, text, font, _ = item
            color = QColor(255, 255, 255)
        elif len(item) == 3:
            rect, text, font = item
            color = QColor(255, 255, 255)
        else:
            rect, text = item
            font = QFont()
            color = QColor(255, 255, 255)
        self.overlay_texts[idx] = (rect, text, font, align, color)
=======
        if len(item) >= 4:
            rect, text, font, _ = item
        elif len(item) == 3:
            rect, text, font = item
        else:
            rect, text = item
            font = QFont()
        self.overlay_texts[idx] = (rect, text, font, align)
>>>>>>> 7de66a61
        self.update()

    def save_pdf(self, overwrite=False):
        if not self.pixmap:
            QMessageBox.warning(self, "保存", "画像がありません")
            return
        # 画像＋テキストを合成
        img = self.pixmap.toImage()
        painter = QPainter(img)
        for item in self.overlay_texts:
<<<<<<< HEAD
            if len(item) >= 5:
                rect, text, font, align, color = item
            elif len(item) == 4:
                rect, text, font, align = item
                color = QColor(255, 255, 255)
            elif len(item) == 3:
                rect, text, font = item
                align = Qt.AlignmentFlag.AlignCenter
                color = QColor(255, 255, 255)
=======
            if len(item) >= 4:
                rect, text, font, align = item
            elif len(item) == 3:
                rect, text, font = item
                align = Qt.AlignmentFlag.AlignCenter
>>>>>>> 7de66a61
            else:
                rect, text = item
                font = painter.font()
                font.setPointSize(16)
                align = Qt.AlignmentFlag.AlignCenter
<<<<<<< HEAD
                color = QColor(255, 255, 255)
=======
>>>>>>> 7de66a61
            painter.setPen(Qt.PenStyle.NoPen)  # 枠線なし
            painter.setBrush(color)
            painter.drawRect(rect)
            painter.setPen(QPen(QColor(0, 0, 0)))
            painter.setFont(font)
            painter.drawText(rect, align, text)
        painter.end()
        # 一時PNG保存
        import tempfile
        temp_img = tempfile.NamedTemporaryFile(delete=False, suffix='.png')
        img.save(temp_img.name)
        temp_img.close()
        # PNG→PDF変換
        from PyQt6.QtPrintSupport import QPrinter
        pdf_path = self.pdf_path if overwrite else None
        if not pdf_path:
            pdf_path, _ = QFileDialog.getSaveFileName(self, "PDFとして保存", "", "PDF Files (*.pdf)")
        if not pdf_path:
            return
        printer = QPrinter(QPrinter.PrinterMode.HighResolution)
        printer.setOutputFormat(QPrinter.OutputFormat.PdfFormat)
        printer.setOutputFileName(pdf_path)
        painter = QPainter(printer)
        from PyQt6.QtGui import QImage
        img2 = QImage(temp_img.name)
        rect = painter.viewport()
        size = img2.size()
        size.scale(rect.size(), Qt.AspectRatioMode.KeepAspectRatio)
        painter.setViewport(rect.x(), rect.y(), size.width(), size.height())
        painter.setWindow(img2.rect())
        painter.drawImage(0, 0, img2)
        painter.end()
        QMessageBox.information(self, "保存", f"PDFを保存しました: {pdf_path}") <|MERGE_RESOLUTION|>--- conflicted
+++ resolved
@@ -13,10 +13,7 @@
     QLineEdit,
     QFontDialog,
     QFileDialog,
-<<<<<<< HEAD
     QColorDialog,
-=======
->>>>>>> 7de66a61
 )
 from PyQt6.QtCore import Qt, QRect, QPoint, QThreadPool, QRunnable, pyqtSignal, QObject
 from PyQt6.QtGui import (
@@ -61,11 +58,7 @@
         self.doc = None
         self.pixmap = None  # 原寸画像
         # overlay_textsは原寸(100%)座標で保持する
-<<<<<<< HEAD
         # 各要素は (QRect, str, QFont, Qt.AlignmentFlag, QColor)
-=======
-        # 各要素は (QRect, str, QFont, Qt.AlignmentFlag)
->>>>>>> 7de66a61
         self.overlay_texts = []
         self.scale_factor = 1.0
         # --- 矩形選択用 ---
@@ -85,31 +78,14 @@
         if abs(scale - old_scale) < 0.001:
             return
         ratio = scale / old_scale
-        # 選択範囲も倍率に合わせて変換
-        def _scale_rect(rect: QRect) -> QRect:
-            return QRect(
-                int(rect.x() * ratio),
-                int(rect.y() * ratio),
-                int(rect.width() * ratio),
-                int(rect.height() * ratio),
+        self.selection.scale(ratio)
+        if self._edit_box:
+            box_rect = QRect(
+                int(self._edit_box.geometry().x() * ratio),
+                int(self._edit_box.geometry().y() * ratio),
+                int(self._edit_box.geometry().width() * ratio),
+                int(self._edit_box.geometry().height() * ratio),
             )
-
-<<<<<<< HEAD
-        self.selection.scale(ratio)
-=======
-        if self.selection_rect.isValid() and not self.selection_rect.isNull():
-            self.selection_rect = _scale_rect(self.selection_rect)
-            self.selection_start = QPoint(
-                int(self.selection_start.x() * ratio),
-                int(self.selection_start.y() * ratio),
-            )
-            self.selection_end = QPoint(
-                int(self.selection_end.x() * ratio),
-                int(self.selection_end.y() * ratio),
-            )
->>>>>>> 7de66a61
-        if self._edit_box:
-            box_rect = _scale_rect(self._edit_box.geometry())
             self._edit_box.setGeometry(box_rect)
         self.scale_factor = scale
         self.resize(
@@ -119,26 +95,15 @@
         self.update()
     
     def set_pdf(self, pdf_path):
-        """PDFをセットして表示
-        
-        Args:
-            pdf_path: PDFファイルのパス
-            
-        Returns:
-            bool: PDFの読み込みに成功したかどうか
-        """
+        """PDFをセットして表示"""
         if not pdf_path or not os.path.exists(pdf_path):
             self.pixmap = None
             self.update()
             return False
-        
         try:
-            # PyMuPDFでPDFを開く
             self.doc = fitz.open(pdf_path)
             self.pdf_path = pdf_path
-            
             if len(self.doc) > 0:
-                # 最初のページを表示
                 page = self.doc.load_page(0)
                 pix = page.get_pixmap(matrix=fitz.Matrix(2, 2))
                 img = QImage(pix.samples, pix.width, pix.height, pix.stride, QImage.Format.Format_RGB888)
@@ -154,43 +119,30 @@
                 self.overlay_texts = []
                 self.selection = SelectionBox()
                 self.update()
-                
                 return True
             else:
                 self.pixmap = None
                 self.update()
                 return False
-                
         except Exception:
             self.pixmap = None
             self.update()
             return False
     
     def print_preview(self):
-        """現在表示中のPDFを印刷
-        
-        Returns:
-            bool: 印刷に成功したかどうか
-        """
+        """現在表示中のPDFを印刷"""
         if not self.pdf_path or not os.path.exists(self.pdf_path):
             QMessageBox.warning(self, "印刷エラー", "印刷するPDFがありません")
             return False
-        
         try:
             printer = QPrinter(QPrinter.PrinterMode.HighResolution)
             dialog = QPrintDialog(printer, self)
-            
             if dialog.exec() == QPrintDialog.DialogCode.Accepted:
-                # PyMuPDFを使用してPDFを直接印刷
                 from PyQt6.QtCore import QUrl
                 from PyQt6.QtGui import QDesktopServices
-                
-                # デスクトップサービスでPDFを開いて印刷ダイアログを表示
                 QDesktopServices.openUrl(QUrl.fromLocalFile(self.pdf_path))
                 return True
-                
             return False
-            
         except Exception as e:
             QMessageBox.critical(self, "印刷エラー", f"印刷中にエラーが発生しました: {str(e)}")
             return False
@@ -207,7 +159,7 @@
             painter.drawPixmap(0, 0, scaled)
         # 上書きテキスト描画
         for i, item in enumerate(self.overlay_texts):
-<<<<<<< HEAD
+            # 旧バージョン（要素数少ないもの）はデフォルト値で補完
             if len(item) >= 5:
                 rect_orig, text, font, align, color = item
             elif len(item) == 4:
@@ -217,40 +169,28 @@
                 rect_orig, text, font = item
                 align = Qt.AlignmentFlag.AlignCenter
                 color = QColor(255, 255, 255)
-=======
-            if len(item) >= 4:
-                rect_orig, text, font, align = item
-            elif len(item) == 3:
-                rect_orig, text, font = item
-                align = Qt.AlignmentFlag.AlignCenter
->>>>>>> 7de66a61
             else:
                 rect_orig, text = item
                 font = painter.font()
                 font.setPointSize(16)
                 align = Qt.AlignmentFlag.AlignCenter
-<<<<<<< HEAD
-                color = QColor(255, 255, 255)
-=======
->>>>>>> 7de66a61
+                color = QColor(255, 255, 255)
             rect = QRect(
                 int(rect_orig.x() * self.scale_factor),
                 int(rect_orig.y() * self.scale_factor),
                 int(rect_orig.width() * self.scale_factor),
                 int(rect_orig.height() * self.scale_factor),
             )
-            painter.setPen(Qt.PenStyle.NoPen)  # 枠線なし
+            painter.setPen(Qt.PenStyle.NoPen)
             painter.setBrush(color)
             painter.drawRect(rect)
             painter.setPen(QPen(QColor(0, 0, 0)))
             painter.setFont(font)
             painter.drawText(rect, align, text)
-            # 選択中のみ薄い枠線を表示
             if i == self._selected_overlay:
                 painter.setPen(QPen(QColor(0, 120, 255, 180), 2, Qt.PenStyle.DashLine))
                 painter.setBrush(Qt.BrushStyle.NoBrush)
                 painter.drawRect(rect)
-        # 選択範囲描画
         if self.selection.is_active():
             pen = QPen(QColor(0, 120, 255, 180), 2, Qt.PenStyle.DashLine)
             painter.setPen(pen)
@@ -262,7 +202,6 @@
 
     def mousePressEvent(self, event):
         if event.button() == Qt.MouseButton.LeftButton:
-            # テキストボックス選択・移動
             for i, item in enumerate(self.overlay_texts):
                 rect_orig = item[0]
                 rect = QRect(
@@ -280,7 +219,6 @@
             self.selection.begin_action(event.pos())
             self.update()
         elif event.button() == Qt.MouseButton.RightButton:
-            # テキストボックス選択中なら書体変更・削除メニュー
             if self._selected_overlay is not None:
                 menu = QMenu(self)
                 font_action = menu.addAction("書体変更")
@@ -303,15 +241,11 @@
                     self._selected_overlay = None
                     self.update()
                 return
-            # 通常の右クリックメニュー
             menu = QMenu(self)
             if self.selection.is_active():
                 add_text_action = menu.addAction("テキスト追加（サイズ・書体指定）")
                 ocr_action = menu.addAction("選択範囲をOCRして上書き")
-<<<<<<< HEAD
                 ocr_action.setEnabled(False)
-=======
->>>>>>> 7de66a61
             zoom_menu = menu.addMenu("表示倍率")
             zoom_actions = {}
             for p in [100, 90, 80, 70, 60, 50]:
@@ -334,9 +268,7 @@
 
     def mouseMoveEvent(self, event):
         if self._selected_overlay is not None and event.buttons() & Qt.MouseButton.LeftButton:
-            # テキストボックス移動
             item = self.overlay_texts[self._selected_overlay]
-<<<<<<< HEAD
             if len(item) >= 5:
                 rect_orig, text, font, align, color = item
             elif len(item) == 4:
@@ -349,24 +281,7 @@
             new_x = (event.pos().x() - self._drag_offset.x()) / self.scale_factor
             new_y = (event.pos().y() - self._drag_offset.y()) / self.scale_factor
             new_rect = QRect(int(new_x), int(new_y), rect_orig.width(), rect_orig.height())
-            self.overlay_texts[self._selected_overlay] = (
-                new_rect,
-                text,
-                font,
-                align,
-                color,
-            )
-=======
-            if len(item) >= 4:
-                rect_orig, text, font, align = item
-            else:
-                rect_orig, text, font = item
-                align = Qt.AlignmentFlag.AlignCenter
-            new_x = (event.pos().x() - self._drag_offset.x()) / self.scale_factor
-            new_y = (event.pos().y() - self._drag_offset.y()) / self.scale_factor
-            new_rect = QRect(int(new_x), int(new_y), rect_orig.width(), rect_orig.height())
-            self.overlay_texts[self._selected_overlay] = (new_rect, text, font, align)
->>>>>>> 7de66a61
+            self.overlay_texts[self._selected_overlay] = (new_rect, text, font, align, color)
             self.update()
             return
         if self.selection.update_action(event.pos()):
@@ -383,7 +298,6 @@
         if not self.doc or not self.selection.is_active():
             QMessageBox.warning(self, "OCR", "有効な範囲が選択されていません")
             return
-        # 現在ページの画像を取得
         try:
             page = self.doc.load_page(0)
             pix = page.get_pixmap(matrix=fitz.Matrix(2, 2))
@@ -410,7 +324,6 @@
         except Exception as e:
             QMessageBox.warning(self, "OCR", f"画像切り出し・PDF化失敗: {e}")
             return
-        # DocumentAI OCR呼び出しをスレッドで非同期化
         self.setEnabled(False)
         worker = OcrWorker(temp_pdf.name)
         worker.signals.finished.connect(self.on_ocr_finished)
@@ -421,7 +334,7 @@
         if err:
             QMessageBox.warning(self, "OCR", f"OCR失敗: {err}")
             return
-        self._last_ocr_result = pages_dict  # OCR結果を保持
+        self._last_ocr_result = pages_dict
         text = ""
         if pages_dict and "0" in pages_dict:
             text = pages_dict["0"].get("text_only", "")
@@ -430,8 +343,6 @@
             self.apply_ocr_text_to_region(new_text)
 
     def apply_ocr_text_to_region(self, new_text):
-        # OCR結果のバウンディングボックスを利用してテキストボックスを重ねる
-        # 前回のOCR結果を保持しておく（ocr_selected_regionで取得したpages_dictをself._last_ocr_resultに保存）
         pages_dict = getattr(self, '_last_ocr_result', None)
         if not pages_dict or "0" not in pages_dict:
             QMessageBox.warning(self, "OCR", "OCR結果が見つかりません")
@@ -440,15 +351,12 @@
         if not elements:
             QMessageBox.warning(self, "OCR", "OCRボックスが見つかりません")
             return
-        # 最初の要素のバウンディングボックスを使う（複数対応は後続）
         vertices = elements[0].get("normalized_vertices", [])
         if len(vertices) != 4:
             QMessageBox.warning(self, "OCR", "バウンディングボックス情報が不正です")
             return
-        # 画像サイズ取得
         label_w = self.width()
         label_h = self.height()
-        # normalized_verticesをピクセル座標に変換
         xs = [v["x"] for v in vertices]
         ys = [v["y"] for v in vertices]
         min_x = min(xs)
@@ -459,22 +367,16 @@
         y = int(min_y * label_h)
         w = int((max_x - min_x) * label_w)
         h = int((max_y - min_y) * label_h)
-        # 既存の重ねテキストを消す
         self.overlay_texts = []
-        # テキストボックスをOCRボックス範囲に合わせて重ねる
         rect_orig = QRect(
             int(x / self.scale_factor),
             int(y / self.scale_factor),
             int(w / self.scale_factor),
             int(h / self.scale_factor),
         )
-<<<<<<< HEAD
         self.overlay_texts.append(
             (rect_orig, new_text, QFont(), Qt.AlignmentFlag.AlignCenter, QColor(255, 255, 255))
         )
-=======
-        self.overlay_texts.append((rect_orig, new_text, QFont(), Qt.AlignmentFlag.AlignCenter))
->>>>>>> 7de66a61
         self.update()
         # TODO: OCR JSONへの上書き保存処理を後続で実装 
 
@@ -506,13 +408,9 @@
             int(rect.width() / self.scale_factor),
             int(rect.height() / self.scale_factor),
         )
-<<<<<<< HEAD
         self.overlay_texts.append(
             (rect_orig, text, edit.font(), edit.alignment(), QColor(255, 255, 255))
         )
-=======
-        self.overlay_texts.append((rect_orig, text, edit.font(), edit.alignment()))
->>>>>>> 7de66a61
         edit.deleteLater()
         self._edit_box = None
         self.update()
@@ -521,15 +419,12 @@
         sel = self.selection.rect
         if sel.isNull() or not sel.isValid():
             return
-        # フォント選択ダイアログ
         font, ok = QFontDialog.getFont(QFont("Meiryo", 16), self, "フォントとサイズを選択")
         if not ok:
             return
-        # テキスト入力ダイアログ
         text, ok = QInputDialog.getText(self, "テキスト入力", "追加するテキストを入力:")
         if not ok or not text:
             return
-        # テキスト幅を計算し、必要なら範囲を広げる
         metrics = QFontMetrics(font)
         text_width = metrics.horizontalAdvance(text)
         text_height = metrics.height()
@@ -540,7 +435,7 @@
             int(sel.height() / self.scale_factor),
         )
         if text_width > rect.width():
-            rect.setWidth(text_width + 12)  # 余白
+            rect.setWidth(text_width + 12)
         if text_height > rect.height():
             rect.setHeight(text_height + 8)
         align_items = ["左揃え", "中揃え", "右揃え"]
@@ -561,21 +456,16 @@
             align = Qt.AlignmentFlag.AlignCenter
         else:
             align = align_map.get(align_txt, Qt.AlignmentFlag.AlignCenter)
-<<<<<<< HEAD
         color = QColorDialog.getColor(
             QColor(255, 255, 255), self, "背景色を選択", QColorDialog.ColorDialogOption.ShowAlphaChannel
         )
         if not color.isValid():
             color = QColor(255, 255, 255)
         self.overlay_texts.append((rect, text, font, align, color))
-=======
-        self.overlay_texts.append((rect, text, font, align))
->>>>>>> 7de66a61
         self.update()
 
     def change_overlay_font(self, idx):
         item = self.overlay_texts[idx]
-<<<<<<< HEAD
         if len(item) >= 5:
             rect, text, font, align, color = item
         elif len(item) == 4:
@@ -585,17 +475,9 @@
             rect, text, font = item
             align = Qt.AlignmentFlag.AlignCenter
             color = QColor(255, 255, 255)
-=======
-        if len(item) >= 4:
-            rect, text, font, align = item
-        else:
-            rect, text, font = item
-            align = Qt.AlignmentFlag.AlignCenter
->>>>>>> 7de66a61
         new_font, ok = QFontDialog.getFont(font, self, "書体とサイズを変更")
         if not ok:
             return
-        # テキスト幅・高さ再計算
         metrics = QFontMetrics(new_font)
         text_width = metrics.horizontalAdvance(text)
         text_height = metrics.height()
@@ -620,7 +502,6 @@
         )
         if ok:
             align = align_map.get(align_txt, align)
-<<<<<<< HEAD
         color = QColorDialog.getColor(
             color,
             self,
@@ -630,14 +511,10 @@
         if not color.isValid():
             color = QColor(255, 255, 255)
         self.overlay_texts[idx] = (new_rect, text, new_font, align, color)
-=======
-        self.overlay_texts[idx] = (new_rect, text, new_font, align)
->>>>>>> 7de66a61
         self.update()
 
     def change_overlay_alignment(self, idx, align):
         item = self.overlay_texts[idx]
-<<<<<<< HEAD
         if len(item) >= 5:
             rect, text, font, _, color = item
         elif len(item) == 4:
@@ -651,27 +528,15 @@
             font = QFont()
             color = QColor(255, 255, 255)
         self.overlay_texts[idx] = (rect, text, font, align, color)
-=======
-        if len(item) >= 4:
-            rect, text, font, _ = item
-        elif len(item) == 3:
-            rect, text, font = item
-        else:
-            rect, text = item
-            font = QFont()
-        self.overlay_texts[idx] = (rect, text, font, align)
->>>>>>> 7de66a61
         self.update()
 
     def save_pdf(self, overwrite=False):
         if not self.pixmap:
             QMessageBox.warning(self, "保存", "画像がありません")
             return
-        # 画像＋テキストを合成
         img = self.pixmap.toImage()
         painter = QPainter(img)
         for item in self.overlay_texts:
-<<<<<<< HEAD
             if len(item) >= 5:
                 rect, text, font, align, color = item
             elif len(item) == 4:
@@ -681,35 +546,22 @@
                 rect, text, font = item
                 align = Qt.AlignmentFlag.AlignCenter
                 color = QColor(255, 255, 255)
-=======
-            if len(item) >= 4:
-                rect, text, font, align = item
-            elif len(item) == 3:
-                rect, text, font = item
-                align = Qt.AlignmentFlag.AlignCenter
->>>>>>> 7de66a61
             else:
                 rect, text = item
                 font = painter.font()
                 font.setPointSize(16)
                 align = Qt.AlignmentFlag.AlignCenter
-<<<<<<< HEAD
-                color = QColor(255, 255, 255)
-=======
->>>>>>> 7de66a61
-            painter.setPen(Qt.PenStyle.NoPen)  # 枠線なし
+                color = QColor(255, 255, 255)
+            painter.setPen(Qt.PenStyle.NoPen)
             painter.setBrush(color)
             painter.drawRect(rect)
             painter.setPen(QPen(QColor(0, 0, 0)))
             painter.setFont(font)
             painter.drawText(rect, align, text)
         painter.end()
-        # 一時PNG保存
-        import tempfile
         temp_img = tempfile.NamedTemporaryFile(delete=False, suffix='.png')
         img.save(temp_img.name)
         temp_img.close()
-        # PNG→PDF変換
         from PyQt6.QtPrintSupport import QPrinter
         pdf_path = self.pdf_path if overwrite else None
         if not pdf_path:
@@ -720,7 +572,6 @@
         printer.setOutputFormat(QPrinter.OutputFormat.PdfFormat)
         printer.setOutputFileName(pdf_path)
         painter = QPainter(printer)
-        from PyQt6.QtGui import QImage
         img2 = QImage(temp_img.name)
         rect = painter.viewport()
         size = img2.size()
@@ -729,4 +580,4 @@
         painter.setWindow(img2.rect())
         painter.drawImage(0, 0, img2)
         painter.end()
-        QMessageBox.information(self, "保存", f"PDFを保存しました: {pdf_path}") +        QMessageBox.information(self, "保存", f"PDFを保存しました: {pdf_path}")